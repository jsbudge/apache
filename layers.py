--- conflicted
+++ resolved
@@ -18,7 +18,6 @@
     # Ensure kernel weights sum to 1, so that image brightness is not altered
     return kernel.mul_(1 / kernel.sum())
 
-<<<<<<< HEAD
 
 def mu_2d(img: torch.Tensor, sigma: float) -> tuple[torch.Tensor, torch.Tensor]:
     kernel_1d = gaussian_kernel_1d(sigma)  # Create 1D Gaussian kernel
@@ -43,32 +42,6 @@
     return std_x, std_y, std_xy
 
 
-=======
-
-def mu_2d(img: torch.Tensor, sigma: float) -> tuple[torch.Tensor, torch.Tensor]:
-    kernel_1d = gaussian_kernel_1d(sigma)  # Create 1D Gaussian kernel
-
-    padding = len(kernel_1d) // 2  # Ensure that image size does not change
-    # Convolve along columns and rows
-    mu_x = F.conv2d(img, weight=kernel_1d.view(1, 1, -1, 1), padding=(padding, 0))
-    mu_y = F.conv2d(img, weight=kernel_1d.view(1, 1, 1, -1), padding=(0, padding))
-    return mu_x, mu_y
-
-
-def std_2d(img: torch.Tensor, sigma: float) -> tuple[torch.Tensor, torch.Tensor, torch.Tensor]:
-    # First, std_x and std_y
-    mu_x, mu_y = mu_2d(img, sigma)
-    std_x = (img - mu_x) ** 2
-    std_y = (img - mu_y) ** 2
-    std_x, std_xy = mu_2d(std_x, sigma)
-    std_y, _ = mu_2d(std_y, sigma)
-    std_x = torch.sqrt(std_x)
-    std_y = torch.sqrt(std_y)
-    std_xy = torch.sqrt(std_xy)
-    return std_x, std_y, std_xy
-
-
->>>>>>> dca143dd
 class FourierFeature(LightningModule):
     def __init__(self, in_features, n_fourier: int = 6, *args: Any, **kwargs: Any):
         super().__init__(*args, **kwargs)
@@ -196,15 +169,9 @@
                 ret[n, a] = torch.roll(ret[n, 0], int(r[a]))
         return ret
 
-<<<<<<< HEAD
 
 class PulseLength(LightningModule):
 
-=======
-
-class PulseLength(LightningModule):
-
->>>>>>> dca143dd
     def __init__(self, *args: Any, **kwargs: Any):
         super().__init__(*args, **kwargs)
 
@@ -317,8 +284,6 @@
 
     def forward(self, x):
         return self.block(x)
-<<<<<<< HEAD
-=======
 
 
 class SelfAttention2d(LightningModule):
@@ -356,7 +321,6 @@
 
         out = self.gamma * out + x
         return out  # , attention
->>>>>>> dca143dd
 
 
 """
