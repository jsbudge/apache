--- conflicted
+++ resolved
@@ -75,12 +75,8 @@
 
     print('Setting up wavemodel...')
     # Get the model, experiment, logger set up
-<<<<<<< HEAD
-    decoder = Encoder(**exp_params['model_params'], fft_len=config['settings']['fft_len'], params=config['exp_params'])
-=======
     decoder = Encoder(**config['exp_params']['model_params'], fft_len=config['settings']['fft_len'],
                       params=config['exp_params'])
->>>>>>> dca143dd
     print('Setting up decoder...')
     try:
         decoder.load_state_dict(torch.load('./model/inference_model.state'))
@@ -99,15 +95,6 @@
         except RuntimeError as e:
             print(f'Wavemodel save file does not match current structure. Re-running with new structure.\n{e}')
             wave_mdl = GeneratorModel(fft_sz=fft_len, decoder=decoder, channel_sz=exp_params['channel_sz'],
-<<<<<<< HEAD
-                                      clutter_latent_size=exp_params['model_params']['latent_dim'],
-                                      target_latent_size=exp_params['model_params']['latent_dim'], n_ants=2)
-    else:
-        print('Initializing new wavemodel...')
-        wave_mdl = GeneratorModel(fft_sz=fft_len, decoder=decoder, channel_sz=exp_params['channel_sz'],
-                                  clutter_latent_size=exp_params['model_params']['latent_dim'],
-                                  target_latent_size=exp_params['model_params']['latent_dim'], n_ants=2)
-=======
                                       clutter_latent_size=config['exp_params']['model_params']['latent_dim'],
                                       target_latent_size=config['target_exp_params']['model_params']['latent_dim'],
                                       n_ants=2)
@@ -117,20 +104,15 @@
                                   clutter_latent_size=config['exp_params']['model_params']['latent_dim'],
                                   target_latent_size=config['target_exp_params']['model_params']['latent_dim'],
                                   n_ants=2)
->>>>>>> dca143dd
 
     # Since these are dependent on apache params, we set them up here instead of in the yaml file
     print('Setting up data generator...')
     config['wave_exp_params']['dataset_params']['max_pulse_length'] = nr
     config['wave_exp_params']['dataset_params']['min_pulse_length'] = 1000
 
-<<<<<<< HEAD
-    data = WaveDataModule(latent_dim=exp_params['model_params']['latent_dim'], device=device, fft_sz=fft_len,
-=======
     data = WaveDataModule(clutter_latent_dim=config['exp_params']['model_params']['latent_dim'],
                           target_latent_dim=config['target_exp_params']['model_params']['latent_dim'], device=device,
                           fft_sz=fft_len,
->>>>>>> dca143dd
                           **exp_params["dataset_params"])
     data.setup()
 
@@ -153,11 +135,7 @@
 
     expected_lr = max((exp_params['LR'] *
                        exp_params['scheduler_gamma'] ** (
-<<<<<<< HEAD
-                                   exp_params['max_epochs'] * exp_params['swa_start'])),
-=======
                                exp_params['max_epochs'] * exp_params['swa_start'])),
->>>>>>> dca143dd
                       1e-9)
     trainer = Trainer(logger=logger, max_epochs=config['wave_exp_params']['max_epochs'],
                       log_every_n_steps=exp_params['log_epoch'], devices=1, callbacks=
