--- conflicted
+++ resolved
@@ -79,22 +79,6 @@
         self.decoder = decoder
         self.decoder.eval()
         self.decoder.requires_grad = False
-<<<<<<< HEAD
-
-        self.transformer = nn.Transformer(clutter_latent_size, num_decoder_layers=6, num_encoder_layers=6,
-                                          activation='gelu', batch_first=True)
-        self.transformer.apply(init_weights)
-        self.last_transformer = nn.Transformer(clutter_latent_size, num_decoder_layers=6, num_encoder_layers=6,
-                                               activation='gelu', batch_first=True)
-        self.last_transformer.apply(init_weights)
-
-        self.expand_to_ants = nn.Sequential(
-            nn.Conv1d(1, channel_sz, 1, 1, 0),
-            nn.GELU(),
-            Block1d(channel_sz),
-            nn.Conv1d(channel_sz, self.n_ants, 1, 1, 0),
-            nn.GELU(),
-=======
         self.channel_sz = channel_sz
 
         self.transformer = nn.Transformer(clutter_latent_size, num_decoder_layers=5, num_encoder_layers=5,
@@ -108,6 +92,7 @@
             nn.Linear(target_latent_size, clutter_latent_size),
             nn.Tanh(),
         )
+        self.expand_to_ants.apply(init_weights)
 
         self.expand_to_ants = nn.Sequential(
             nn.Conv1d(1, channel_sz, 1, 1, 0),
@@ -116,7 +101,6 @@
             Block1d(channel_sz),
             nn.Conv1d(channel_sz, self.n_ants, 1, 1, 0),
             nn.GELU(),
->>>>>>> dca143dd
             nn.Linear(clutter_latent_size, clutter_latent_size),
             nn.Tanh(),
         )
@@ -125,15 +109,9 @@
         self.fourier = nn.Sequential(
             FourierFeature(2, 24),
             nn.Linear(96, clutter_latent_size),
-<<<<<<< HEAD
             nn.GELU(),
             nn.Linear(clutter_latent_size, clutter_latent_size),
             nn.GELU(),
-=======
-            nn.GELU(),
-            nn.Linear(clutter_latent_size, clutter_latent_size),
-            nn.GELU(),
->>>>>>> dca143dd
         )
         self.fourier.apply(init_weights)
 
@@ -152,12 +130,9 @@
         self.window_context = nn.Sequential(
             nn.Conv1d(self.n_ants * 4, channel_sz, 1, 1, 0),
             Block1d(channel_sz),
-<<<<<<< HEAD
-=======
-            Block1d(channel_sz),
-            Block1d(channel_sz),
-            Block1d(channel_sz),
->>>>>>> dca143dd
+            Block1d(channel_sz),
+            Block1d(channel_sz),
+            Block1d(channel_sz),
             nn.Conv1d(channel_sz, self.n_ants * 2, 1, 1, 0),
         )
         self.window_context.apply(init_weights)
@@ -174,12 +149,8 @@
         clutter, target, pulse_length, bandwidth = inp
         bw_info = self.fourier(torch.cat([pulse_length.float().view(-1, 1), bandwidth.view(-1, 1) / self.fs],
                                          dim=1))
-<<<<<<< HEAD
-        x = self.transformer(clutter, torch.tile(target.unsqueeze(1), (1, clutter.shape[1], 1)))
-=======
         x = self.transformer(clutter, torch.tile(self.target_compressor(target).unsqueeze(1),
                                                  (1, clutter.shape[1], 1)))
->>>>>>> dca143dd
         x = self.last_transformer(x, bw_info.unsqueeze(1))
         x = self.expand_to_ants(x)
         final_win = self.window(self.bw_integrate(x).squeeze(1), bandwidth.view(-1, 1) / self.fs).repeat_interleave(
